--- conflicted
+++ resolved
@@ -551,70 +551,8 @@
 	t.resultCh <- r
 }
 
-<<<<<<< HEAD
-// Engines returns the engine statuses grouped by tenant ID.
-func (p *P) Engines() map[string][]*v1.EngineStatus {
-=======
-// processTaskResult processes a task result.
-func processTaskResult(
-	task *task,
-	result *v1.TaskResult,
-	bodyWriter *pipeReadWriteCloser,
-	respCh chan<- *http.Response,
-	log logr.Logger,
-) error {
-	switch msg := result.Message.(type) {
-	case *v1.TaskResult_HttpResponse:
-		resp := msg.HttpResponse
-
-		if resp.StatusCode == http.StatusServiceUnavailable {
-			return retriableError{error: fmt.Errorf("engine is unavailable")}
-		}
-
-		header := http.Header{}
-		for k, vs := range resp.Header {
-			for _, v := range vs.Values {
-				header.Add(k, v)
-			}
-		}
-
-		log.Info("Received an initial response", "code", resp.StatusCode, "status", resp.Status)
-
-		respCh <- &http.Response{
-			StatusCode: int(resp.StatusCode),
-			Status:     resp.Status,
-			Header:     header,
-			Body:       bodyWriter,
-		}
-
-		if d := resp.Body; len(d) > 0 {
-			if _, err := bodyWriter.Write(d); err != nil {
-				// Gracefully handle the error as it can happen when the request is canceled and
-				// the body writer is closed by the client.
-				log.Error(err, "Failed to write the body writer")
-			}
-		}
-	case *v1.TaskResult_ServerSentEvent:
-		if !task.stream() {
-			return fmt.Errorf("unexpected chunked response for non-streaming request")
-		}
-
-		if d := msg.ServerSentEvent.Data; len(d) > 0 {
-			if _, err := bodyWriter.Write(d); err != nil {
-				// Gracefully handle the error as it can happen when the request is canceled and
-				// the body writer is closed by the client.
-				log.Error(err, "Failed to write the body writer")
-			}
-		}
-	default:
-		return fmt.Errorf("unexpected message type: %T", msg)
-	}
-	return nil
-}
-
 // LocalEngines returns the local engine statuses grouped by tenant ID.
 func (p *P) LocalEngines() map[string][]*v1.EngineStatus {
->>>>>>> f64752c9
 	p.mu.Lock()
 	defer p.mu.Unlock()
 
